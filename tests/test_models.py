import os
import unittest

from django.core.management import call_command
from django.db import connection, IntegrityError
from django.test import TestCase

from linguatec_lexicon.models import (
    Entry, GramaticalCategory, Lexicon, VerbalConjugation, Word, Region, DiatopicVariation)


class GramCatTestCase(TestCase):
    def test_bug64_too_long_abbr(self):
        # This bug affects PostgreSQL and MySQL but not SQLite
        abbr = "pron. pers. tónico de 1ª pers. de sing."
        title = "pronombre personal tónico de primera persona del singular"
        gramcat = GramaticalCategory.objects.create(
            abbreviation=abbr, title=title)

        self.assertEqual(abbr, gramcat.abbreviation)


class MultipleGramCatsTestCase(TestCase):
    """
    Tests of issue #42 - add support to multiple gramatical categories

    """

    def setUp(self):
        ACCEPTED_GRAMCATS = [
            "adj.",
            "adv.",
            "part.",
            "s.",
            "v. prnl.",
            "v. tr.",
        ]
        self.lex = Lexicon.objects.create(
            name="lexicon", src_language="es", dst_language="ar")
        for abbr in ACCEPTED_GRAMCATS:
            GramaticalCategory.objects.create(abbreviation=abbr, title="-")

    def create_word(self, term):
        return Word.objects.create(lexicon=self.lex, term=term)

    def get_gramcat(self, abbr):
        return GramaticalCategory.objects.get(abbreviation=abbr)

    def test_word_one_gramcat_one_entry(self):
        w = self.create_word("lorem")
        g = self.get_gramcat("v. tr.")
        e = Entry.objects.create(
            word=w, translation="Aliquam tristique nulla vitae elit feugiat")
        e.gramcats.add(g)

    def test_word_one_gramcat_several_entries(self):
        w = self.create_word("sem")
        g = self.get_gramcat("v. prnl.")
        e = Entry.objects.create(
            word=w, translation="Nullam maximus vel ligula sed cursus.")
        e2 = Entry.objects.create(
            word=w, translation="Sed egestas eros non orci sodales.")
        e.gramcats.add(g)
        e2.gramcats.add(g)

    def test_word_several_gramcat_diferent_entries(self):
        w = self.create_word("feugiat")
        g = self.get_gramcat("adj.")
        e = Entry.objects.create(
            word=w, translation="Quisque nunc magna")
        e.gramcats.add(g)

        g2 = self.get_gramcat("adv.")
        e2 = Entry.objects.create(
            word=w, translation="eu tempor tellus accumsan")
        e2.gramcats.add(g2)

    def test_word_several_gramcat_sharing_entry(self):
        w = self.create_word("suscipit")
        g = self.get_gramcat("adj.")
        g2 = self.get_gramcat("s.")
        e = Entry.objects.create(word=w, translation="vestibulum")

        e.gramcats.add(g)
        e.gramcats.add(g2)

    def test_word_several_gramcat_sharing_several_entries(self):
        w = self.create_word("tristique")
        g = self.get_gramcat("part.")
        g2 = self.get_gramcat("adj.")
        e = Entry.objects.create(word=w, translation="porttitor")
        e2 = Entry.objects.create(word=w, translation="posuere")

        e.gramcats.add(g)
        e.gramcats.add(g2)
        e2.gramcats.add(g)
        e2.gramcats.add(g2)

    # TODO create tests for invalid combinations


class VerbalConjugationModelTestCase(TestCase):
    @classmethod
    def setUpTestData(cls):
        cls.lexicon = Lexicon.objects.create(
            name='es-ar', src_language='es', dst_language='ar',
        )

    def setUp(self):
        # importdata requires that GramaticalCategories are initialized
        base_path = os.path.dirname(os.path.abspath(__file__))
        sample_path = os.path.join(base_path, 'fixtures/gramcat-es-ar.csv')
        call_command('importgramcat', sample_path, verbosity=0)

        base_path = os.path.dirname(os.path.abspath(__file__))
        sample_path = os.path.join(
            base_path, 'fixtures/verbal-conjugation.xlsx')
        call_command('importdata', sample_path, self.lexicon.code)

    def test_extract_verbal_conjugation(self):
        word = Word.objects.get(term="abarcar", lexicon=Lexicon.objects.get(src_language='es', dst_language='ar'))
        entry = word.entries.get(translation__contains="adubir")
        self.assertIsNotNone(entry.conjugation)

        parsed_conjugation = entry.conjugation.parse_raw
        self.assertIn("conjugation", parsed_conjugation)

    def test_extract_verbal_model(self):
        word = Word.objects.get(term="zambullir", lexicon=Lexicon.objects.get(src_language='es', dst_language='ar'))
        entry = word.entries.get(translation__contains="capuzar")
        parsed_conjugation = entry.conjugation.parse_raw
        self.assertIn("model", parsed_conjugation)
        self.assertIn("trobar", parsed_conjugation["model"])

    def test_extract_verbal_model_2(self):
        v = VerbalConjugation(raw='atrebuyir modelo. conjug. muyir (ordeñar)')
        parsed_conjugation = v.parse_raw
        self.assertIn("model", parsed_conjugation)
        self.assertIn("muyir", parsed_conjugation["model"])

    def test_extract_neither_conjugation_neither_model(self):
        v = VerbalConjugation(raw='Lorem ipsum.')
        parsed_conjugation = v.parse_raw
        self.assertIn("intro", parsed_conjugation)
        self.assertEqual(v.raw, parsed_conjugation["intro"])

    def test_partial_verbal_conjugation(self):
        """Related to issue #66"""
        value = """
        enzertar (irreg.) conjug. IND. pres. enzierto, enziertas...;
        SUBJ. pres. enzierte, enziertes…; IMP. enzierta, enzertaz;
        INF. enzertar; GER. enzertando; PART. enzertato/a.
        """
        value = value.replace("\n", "").strip()
        v = VerbalConjugation(raw=value)
        parsed_conjugation = v.parse_raw
        self.assertIn("intro", parsed_conjugation)
        self.assertEqual(v.raw, parsed_conjugation["intro"])


class WordManagerTestCase(TestCase):
    fixtures = ['lexicon-sample.json']

    def test_search_found(self):
        result = Word.objects.search("edad", "es-ar")
        self.assertEqual(1, result.count())

    def test_search_not_found(self):
        result = Word.objects.search("no sense word", "es-ar")
        self.assertEqual(0, result.count())

    def test_search_null_query(self):
        result = Word.objects.search(None, "es-ar")
        self.assertEqual(0, result.count())

    @unittest.skipUnless(connection.vendor == 'postgresql', "requires PostgreSQL backend")
    def test_search_sorted(self):
        Word.objects.bulk_create([
            Word(lexicon_id=1, term="hacer acopio"),
            Word(lexicon_id=1, term="hacer camino"),
            Word(lexicon_id=1, term="hacer"),
        ])
        result = Word.objects.search("hacer", "es-ar")
        self.assertEqual(result[0].term, "hacer")

    def test_search_query_unbalanced_parenthesis(self):
        result = Word.objects.search("largo(a", "es-ar")
<<<<<<< HEAD
        self.assertEqual(0, result.count())
=======
        self.assertEqual(0, result.count())


class EntryModelTestCase(TestCase):

    @classmethod
    def get_fixture_path(cls, name):
        base_path = os.path.dirname(os.path.abspath(__file__))
        return os.path.join(base_path, 'fixtures/{}'.format(name))

    @classmethod
    def setUpTestData(cls):
        cls.lexicon = Lexicon.objects.create(
            name='es-ar', src_language='es', dst_language='ar',
        )

        cls.ribagorza = Region.objects.create(name="Ribagorza")

        # Create DiatopicVariation
        cls.variation = DiatopicVariation.objects.create(
            name="benasqués",
            abbreviation="Benas.",
            region=cls.ribagorza,
        )

    def setUp(cls):
        # importdata requires that GramaticalCategories are initialized
        sample_path = cls.get_fixture_path('gramcat-es-ar.csv')
        call_command('importgramcat', sample_path, verbosity=0)

        # initialize words on main language
        sample_path = cls.get_fixture_path('variation-sample-common.xlsx')
        call_command('importdata', sample_path, cls.lexicon.name)

        # import entries of benasqués variation
        sample_path = cls.get_fixture_path('variation-sample-benasques.xlsx')
        call_command('importvariation', sample_path, cls.lexicon.code, variation=cls.variation.name)

    def test_deny_importation_duplicated_entries(self):

        with self.assertRaises(IntegrityError):
            sample_path = self.get_fixture_path('variation-sample-benasques.xlsx')
            call_command('importvariation', sample_path, self.lexicon.code, variation=self.variation.name)
>>>>>>> a0239f65
<|MERGE_RESOLUTION|>--- conflicted
+++ resolved
@@ -185,9 +185,6 @@
 
     def test_search_query_unbalanced_parenthesis(self):
         result = Word.objects.search("largo(a", "es-ar")
-<<<<<<< HEAD
-        self.assertEqual(0, result.count())
-=======
         self.assertEqual(0, result.count())
 
 
@@ -230,5 +227,4 @@
 
         with self.assertRaises(IntegrityError):
             sample_path = self.get_fixture_path('variation-sample-benasques.xlsx')
-            call_command('importvariation', sample_path, self.lexicon.code, variation=self.variation.name)
->>>>>>> a0239f65
+            call_command('importvariation', sample_path, self.lexicon.code, variation=self.variation.name)